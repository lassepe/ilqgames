/*
 * Copyright (c) 2019, The Regents of the University of California (Regents).
 * All rights reserved.
 *
 * Redistribution and use in source and binary forms, with or without
 * modification, are permitted provided that the following conditions are
 * met:
 *
 *    1. Redistributions of source code must retain the above copyright
 *       notice, this list of conditions and the following disclaimer.
 *
 *    2. Redistributions in binary form must reproduce the above
 *       copyright notice, this list of conditions and the following
 *       disclaimer in the documentation and/or other materials provided
 *       with the distribution.
 *
 *    3. Neither the name of the copyright holder nor the names of its
 *       contributors may be used to endorse or promote products derived
 *       from this software without specific prior written permission.
 *
 * THIS SOFTWARE IS PROVIDED BY THE COPYRIGHT HOLDERS AND CONTRIBUTORS AS IS
 * AND ANY EXPRESS OR IMPLIED WARRANTIES, INCLUDING, BUT NOT LIMITED TO, THE
 * IMPLIED WARRANTIES OF MERCHANTABILITY AND FITNESS FOR A PARTICULAR PURPOSE
 * ARE DISCLAIMED. IN NO EVENT SHALL THE COPYRIGHT HOLDER OR CONTRIBUTORS BE
 * LIABLE FOR ANY DIRECT, INDIRECT, INCIDENTAL, SPECIAL, EXEMPLARY, OR
 * CONSEQUENTIAL DAMAGES (INCLUDING, BUT NOT LIMITED TO, PROCUREMENT OF
 * SUBSTITUTE GOODS OR SERVICES; LOSS OF USE, DATA, OR PROFITS; OR BUSINESS
 * INTERRUPTION) HOWEVER CAUSED AND ON ANY THEORY OF LIABILITY, WHETHER IN
 * CONTRACT, STRICT LIABILITY, OR TORT (INCLUDING NEGLIGENCE OR OTHERWISE)
 * ARISING IN ANY WAY OUT OF THE USE OF THIS SOFTWARE, EVEN IF ADVISED OF THE
 * POSSIBILITY OF SUCH DAMAGE.
 *
 * Please contact the author(s) of this library if you have any questions.
 * Authors: David Fridovich-Keil   ( dfk@eecs.berkeley.edu )
 */

///////////////////////////////////////////////////////////////////////////////
//
// Tests for quadraticization of costs.
//
///////////////////////////////////////////////////////////////////////////////

#include <ilqgames/cost/curvature_cost.h>
#include <ilqgames/cost/locally_convex_proximity_cost.h>
#include <ilqgames/cost/nominal_path_length_cost.h>
#include <ilqgames/cost/orientation_cost.h>
#include <ilqgames/cost/orientation_flat_cost.h>
#include <ilqgames/cost/proximity_barrier_cost.h>
#include <ilqgames/cost/proximity_cost.h>
#include <ilqgames/cost/quadratic_cost.h>
#include <ilqgames/cost/quadratic_norm_cost.h>
#include <ilqgames/cost/quadratic_difference_cost.h>
#include <ilqgames/cost/quadratic_polyline2_cost.h>
#include <ilqgames/cost/route_progress_cost.h>
#include <ilqgames/cost/semiquadratic_cost.h>
#include <ilqgames/cost/semiquadratic_norm_cost.h>
#include <ilqgames/cost/semiquadratic_polyline2_cost.h>
#include <ilqgames/cost/weighted_convex_proximity_cost.h>
#include <ilqgames/dynamics/concatenated_flat_system.h>
#include <ilqgames/dynamics/multi_player_flat_system.h>
#include <ilqgames/dynamics/single_player_flat_unicycle_4d.h>
#include <ilqgames/geometry/polyline2.h>
#include <ilqgames/utils/types.h>

#include <gtest/gtest.h>
#include <memory>
#include <random>

using namespace ilqgames;

namespace {
// Cost weight and dimension.
static constexpr float kCostWeight = 1.0;
static constexpr Dimension kInputDimension = 10;

// Step size for forward differences.
static constexpr float kGradForwardStep = 1e-3;
static constexpr float kHessForwardStep = 2e-3;
static constexpr float kNumericalPrecision = 1e-1;

// Function to compute numerical gradient of a cost.
VectorXf NumericalGradient(const Cost& cost, Time t, const VectorXf& input) {
  VectorXf grad(input.size());

  // Central differences.
  VectorXf query(input);
  for (size_t ii = 0; ii < input.size(); ii++) {
    query(ii) += kGradForwardStep;
    const float hi = cost.Evaluate(t, query);

    query(ii) = input(ii) - kGradForwardStep;
    const float lo = cost.Evaluate(t, query);

    grad(ii) = 0.5 * (hi - lo) / kGradForwardStep;
    query(ii) = input(ii);
  }

  return grad;
}

// VectorXf NumericalStateGradient(const GeneralizedControlCost& cost, Time t,
//                                 const VectorXf& xi, const VectorXf& v) {
//   VectorXf grad(xi.size());

//   // Central differences.
//   VectorXf query(xi);
//   for (size_t ii = 0; ii < xi.size(); ii++) {
//     query(ii) += kGradForwardStep;
//     const float hi = cost.Evaluate(t, query, v);

//     query(ii) = xi(ii) - kGradForwardStep;
//     const float lo = cost.Evaluate(t, query, v);

//     grad(ii) = 0.5 * (hi - lo) / kGradForwardStep;
//     query(ii) = xi(ii);
//   }

//   return grad;
// }

// Function to compute numerical Hessian of a cost.
MatrixXf NumericalHessian(const Cost& cost, Time t, const VectorXf& input) {
  MatrixXf hess(input.size(), input.size());

  // Central differences on analytic gradients (otherwise things get too noisy).
  MatrixXf hess_analytic(input.size(), input.size());
  VectorXf query(input);
  for (size_t ii = 0; ii < input.size(); ii++) {
    VectorXf grad_analytic_hi = VectorXf::Zero(input.size());
    VectorXf grad_analytic_lo = VectorXf::Zero(input.size());

    query(ii) += kHessForwardStep;
    cost.Quadraticize(t, query, &hess_analytic, &grad_analytic_hi);

    query(ii) = input(ii) - kHessForwardStep;
    cost.Quadraticize(t, query, &hess_analytic, &grad_analytic_lo);

    hess.col(ii) =
        0.5 * (grad_analytic_hi - grad_analytic_lo) / kHessForwardStep;
    query(ii) = input(ii);
  }

  return hess;
}

// MatrixXf NumericalStateHessian(const GeneralizedControlCost& cost, Time t,
//                                const VectorXf& xi, const VectorXf& v) {
//   MatrixXf hess(xi.size(), xi.size());

//   // Central differences on analytic gradients (otherwise things get too
//   noisy). MatrixXf hess_v(v.size(), v.size()); MatrixXf
//   hess_analytic(xi.size(), xi.size()); VectorXf query(xi); for (size_t ii =
//   0; ii < xi.size(); ii++) {
//     VectorXf grad_analytic_hi = VectorXf::Zero(xi.size());
//     VectorXf grad_analytic_lo = VectorXf::Zero(xi.size());

//     query(ii) += kHessForwardStep;
//     cost.Quadraticize(t, query, v, &hess_v, &hess_analytic,
//     &grad_analytic_hi);

//     query(ii) = xi(ii) - kHessForwardStep;
//     cost.Quadraticize(t, query, v, &hess_v, &hess_analytic,
//     &grad_analytic_lo);

//     hess.col(ii) =
//         0.5 * (grad_analytic_hi - grad_analytic_lo) / kHessForwardStep;
//     query(ii) = xi(ii);
//   }

//   return hess;
// }

// Test that each cost's gradient and Hessian match a numerical approximation.
void CheckQuadraticization(const Cost& cost) {
  // Random number generator to make random timestamps.
  std::default_random_engine rng(0);
  std::uniform_real_distribution<Time> time_distribution(0.0, 10.0);
  std::bernoulli_distribution sign_distribution;
  std::uniform_real_distribution<float> entry_distribution(0.25, 5.0);

  // Try a bunch of random points.
  constexpr size_t kNumRandomPoints = 20;
  for (size_t ii = 0; ii < kNumRandomPoints; ii++) {
    VectorXf input(kInputDimension);
    for (size_t jj = 0; jj < kInputDimension; jj++) {
      const float s = sign_distribution(rng);
      input(jj) = (1.0 - 2.0 * s) * entry_distribution(rng);
    }

    const Time t = time_distribution(rng);

    MatrixXf hess_analytic(MatrixXf::Zero(kInputDimension, kInputDimension));
    VectorXf grad_analytic(VectorXf::Zero(kInputDimension));
    cost.Quadraticize(t, input, &hess_analytic, &grad_analytic);

    MatrixXf hess_numerical = NumericalHessian(cost, t, input);
    VectorXf grad_numerical = NumericalGradient(cost, t, input);

#if 0
    if ((hess_analytic - hess_numerical).lpNorm<Eigen::Infinity>() >=
        kNumericalPrecision) {
      std::cout << "input: " << input.transpose() << std::endl;
      std::cout << "numeric hess: \n" << hess_numerical << std::endl;
      std::cout << "analytic hess: \n" << hess_analytic << std::endl;
      std::cout << "numeric grad: \n" << grad_numerical << std::endl;
      std::cout << "analytic grad: \n" << grad_analytic << std::endl;
    }
#endif

    EXPECT_LT((hess_analytic - hess_numerical).lpNorm<Eigen::Infinity>(),
              kNumericalPrecision);
    EXPECT_LT((grad_analytic - grad_numerical).lpNorm<Eigen::Infinity>(),
              kNumericalPrecision);
  }
}

// void CheckQuadraticization(const GeneralizedControlCost& cost,
//                            const Cost& corresponding_cost,
//                            const ConcatenatedFlatSystem& dynamics,
//                            PlayerIndex player) {
//   // State and control dimension.
//   const Dimension xdim = dynamics.XDim();
//   const Dimension udim = dynamics.UDim(player);

//   // Random number generator to make random timestamps.
//   std::default_random_engine rng(0);
//   std::uniform_real_distribution<Time> time_distribution(0.0, 10.0);
//   std::bernoulli_distribution sign_distribution;
//   std::uniform_real_distribution<float> entry_distribution(0.25, 5.0);

//   // Try a bunch of random points.
//   constexpr size_t kNumRandomPoints = 20;
//   for (size_t ii = 0; ii < kNumRandomPoints; ii++) {
//     VectorXf xi(xdim);
//     for (size_t jj = 0; jj < xdim; jj++) {
//       const float s = sign_distribution(rng);
//       xi(jj) = (1.0 - 2.0 * s) * entry_distribution(rng);
//     }

//     VectorXf v(udim);
//     for (size_t jj = 0; jj < udim; jj++) {
//       v(jj) = entry_distribution(rng);
//     }

//     const Time t = time_distribution(rng);

//     // Compute all the analytic Hessians and gradient.
//     MatrixXf hess_v_analytic(MatrixXf::Zero(udim, udim));
//     MatrixXf hess_xi_analytic(MatrixXf::Zero(xdim, xdim));
//     VectorXf grad_xi_analytic(VectorXf::Zero(xdim));
//     cost.Quadraticize(t, xi, v, &hess_v_analytic, &hess_xi_analytic,
//                       &grad_xi_analytic);

//     // Numerical xi derivatives.
//     const MatrixXf hess_xi_numerical = NumericalStateHessian(cost, t, xi, v);
//     const VectorXf grad_xi_numerical = NumericalStateGradient(cost, t, xi,
//     v);

//     // Numerical v Hessian based on corresponding cost transformed by the
//     // inverse decoupling matrix.
//     const auto& subsystem = *dynamics.Subsystems()[player];
//     const VectorXf x = dynamics.FromLinearSystemState(xi, player);
//     const VectorXf u = subsystem.LinearizingControl(x, v);
//     MatrixXf hess_u(MatrixXf::Zero(udim, udim));
//     corresponding_cost.Quadraticize(t, u, &hess_u, nullptr);

//     const MatrixXf M_inv = subsystem.InverseDecouplingMatrix(x);
//     const MatrixXf hess_v_numerical = M_inv.transpose() * hess_u * M_inv;

// #if 0
//     if ((grad_xi_analytic - grad_xi_numerical).lpNorm<Eigen::Infinity>() >=
//         kNumericalPrecision) {
//       std::cout << "xi: " << xi.transpose() << std::endl;
//       std::cout << "v: " << v.transpose() << std::endl;
//       std::cout << "numeric hess: \n" << hess_xi_numerical << std::endl;
//       std::cout << "analytic hess: \n" << hess_xi_analytic << std::endl;
//       std::cout << "numeric grad: \n" << grad_xi_numerical << std::endl;
//       std::cout << "analytic grad: \n" << grad_xi_analytic << std::endl;
//     }
// #endif

//     EXPECT_LT((hess_v_analytic - hess_v_numerical).lpNorm<Eigen::Infinity>(),
//               kNumericalPrecision);
//     EXPECT_LT((hess_xi_analytic -
//     hess_xi_numerical).lpNorm<Eigen::Infinity>(),
//               kNumericalPrecision);
//     EXPECT_LT((grad_xi_analytic -
//     grad_xi_numerical).lpNorm<Eigen::Infinity>(),
//               kNumericalPrecision);
//   }
// }

}  // anonymous namespace

TEST(QuadraticCostTest, QuadraticizesCorrectly) {
  QuadraticCost cost(kCostWeight, -1, 1.0);
  CheckQuadraticization(cost);
}

TEST(QuadraticNormCostTest, QuadraticizesCorrectly) {
  QuadraticNormCost cost(kCostWeight, {1, 2}, 1.0);
  CheckQuadraticization(cost);
}

TEST(SemiquadraticCostTest, QuadraticizesCorrectly) {
  SemiquadraticCost cost(kCostWeight, 0, 0.0, true);
  CheckQuadraticization(cost);
}

TEST(SemiquadraticNormCostTest, QuadraticizesCorrectly) {
  SemiquadraticNormCost cost(kCostWeight, {1, 2}, 1.0, true);
  CheckQuadraticization(cost);
}

TEST(QuadraticPolyline2CostTest, QuadraticizesCorrectly) {
  Polyline2 polyline({Point2(-2.0, -2.0), Point2(0.5, 1.0), Point2(2.0, 2.0)});
  QuadraticPolyline2Cost cost(kCostWeight, polyline, {0, 1});
  CheckQuadraticization(cost);
}

TEST(RouteProgressCostTest, QuadraticizesCorrectly) {
  Polyline2 polyline({Point2(-2.0, -2.0), Point2(0.5, 1.0), Point2(2.0, 2.0)});
  constexpr float kNominalSpeed = 0.1;
  RouteProgressCost cost(kCostWeight, kNominalSpeed, polyline, {0, 1});
  CheckQuadraticization(cost);
}

TEST(SemiquadraticPolyline2CostTest, QuadraticizesCorrectly) {
  Polyline2 polyline(
      {Point2(-200.0, -200.0), Point2(0.5, 1.0), Point2(200.0, 200.0)});
  SemiquadraticPolyline2Cost cost(kCostWeight, polyline, {0, 1}, 0.5, true);
  CheckQuadraticization(cost);
}

TEST(CurvatureCostTest, QuadraticizesCorrectly) {
  CurvatureCost cost(kCostWeight, 0, 1);
  CheckQuadraticization(cost);
}

TEST(NominalPathLengthCostTest, QuadraticizesCorrectly) {
  NominalPathLengthCost cost(kCostWeight, 0, 1.0);
  CheckQuadraticization(cost);
}

TEST(ProximityCostTest, QuadraticizesCorrectly) {
  ProximityCost cost(kCostWeight, {0, 1}, {2, 3}, 0.0);
  CheckQuadraticization(cost);
}

TEST(ProximityBarrierCostTest, QuadraticizesCorrectly) {
  ProximityBarrierCost cost(kCostWeight, {0, 1}, {2, 3}, 0.0);
  CheckQuadraticization(cost);
}

TEST(LocallyConvexProximityCostTest, QuadraticizesCorrectly) {
  LocallyConvexProximityCost cost(kCostWeight, {0, 1}, {2, 3}, 0.0);
  CheckQuadraticization(cost);
}

TEST(WeightedConvexProximityCostTest, QuadraticizesCorrectly) {
  WeightedConvexProximityCost cost(kCostWeight, {0, 1}, {2, 3}, 4, 5, 0.0);
  CheckQuadraticization(cost);
}

TEST(OrientationFlatCostTest, QuadraticizesCorrectly) {
  OrientationFlatCost cost(kCostWeight, {1, 2}, 1.0);
  CheckQuadraticization(cost);
}

TEST(OrientationCostTest, QuadraticizesCorrectly) {
  OrientationCost cost(kCostWeight, 1, M_PI_2);
  CheckQuadraticization(cost);
<<<<<<< HEAD
}

TEST(QuadraticControlCostFlatUnicycle4DTest, QuadraticizesCorrectly) {
  const std::shared_ptr<ConcatenatedFlatSystem> dynamics(
      new ConcatenatedFlatSystem(
          {std::make_shared<SinglePlayerFlatUnicycle4D>(),
           std::make_shared<SinglePlayerFlatUnicycle4D>()},
          0.1));

  // Omega cost and corresponding cost in nonlinear system.
  constexpr PlayerIndex kPlayerIdx = 1;
  QuadraticControlCostFlatUnicycle4D omega_cost(
      kCostWeight, dynamics, kPlayerIdx, SinglePlayerFlatUnicycle4D::kOmegaIdx,
      0.0);
  QuadraticCost corresponding_omega_cost(
      kCostWeight, SinglePlayerFlatUnicycle4D::kOmegaIdx, 0.0);

  // Acceleration cost and corresponding cost in nonlinear system.
  QuadraticControlCostFlatUnicycle4D a_cost(kCostWeight, dynamics, kPlayerIdx,
                                            SinglePlayerFlatUnicycle4D::kAIdx,
                                            0.0);
  QuadraticCost corresponding_a_cost(kCostWeight,
                                     SinglePlayerFlatUnicycle4D::kAIdx, 0.0);

  CheckQuadraticization(omega_cost, corresponding_omega_cost, *dynamics,
                        kPlayerIdx);
  CheckQuadraticization(a_cost, corresponding_a_cost, *dynamics, kPlayerIdx);
}

TEST(QuadraticDifferenceCostTest, QuadraticizesCorrectly) {
  QuadraticDifferenceCost cost(kCostWeight, {0, 1}, {2, 3});
  CheckQuadraticization(cost);
=======
>>>>>>> 44a71192
}<|MERGE_RESOLUTION|>--- conflicted
+++ resolved
@@ -370,39 +370,4 @@
 TEST(OrientationCostTest, QuadraticizesCorrectly) {
   OrientationCost cost(kCostWeight, 1, M_PI_2);
   CheckQuadraticization(cost);
-<<<<<<< HEAD
-}
-
-TEST(QuadraticControlCostFlatUnicycle4DTest, QuadraticizesCorrectly) {
-  const std::shared_ptr<ConcatenatedFlatSystem> dynamics(
-      new ConcatenatedFlatSystem(
-          {std::make_shared<SinglePlayerFlatUnicycle4D>(),
-           std::make_shared<SinglePlayerFlatUnicycle4D>()},
-          0.1));
-
-  // Omega cost and corresponding cost in nonlinear system.
-  constexpr PlayerIndex kPlayerIdx = 1;
-  QuadraticControlCostFlatUnicycle4D omega_cost(
-      kCostWeight, dynamics, kPlayerIdx, SinglePlayerFlatUnicycle4D::kOmegaIdx,
-      0.0);
-  QuadraticCost corresponding_omega_cost(
-      kCostWeight, SinglePlayerFlatUnicycle4D::kOmegaIdx, 0.0);
-
-  // Acceleration cost and corresponding cost in nonlinear system.
-  QuadraticControlCostFlatUnicycle4D a_cost(kCostWeight, dynamics, kPlayerIdx,
-                                            SinglePlayerFlatUnicycle4D::kAIdx,
-                                            0.0);
-  QuadraticCost corresponding_a_cost(kCostWeight,
-                                     SinglePlayerFlatUnicycle4D::kAIdx, 0.0);
-
-  CheckQuadraticization(omega_cost, corresponding_omega_cost, *dynamics,
-                        kPlayerIdx);
-  CheckQuadraticization(a_cost, corresponding_a_cost, *dynamics, kPlayerIdx);
-}
-
-TEST(QuadraticDifferenceCostTest, QuadraticizesCorrectly) {
-  QuadraticDifferenceCost cost(kCostWeight, {0, 1}, {2, 3});
-  CheckQuadraticization(cost);
-=======
->>>>>>> 44a71192
 }