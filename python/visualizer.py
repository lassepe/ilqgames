"""
BSD 3-Clause License

Copyright (c) 2019, HJ Reachability Group
All rights reserved.

Redistribution and use in source and binary forms, with or without
modification, are permitted provided that the following conditions are met:

* Redistributions of source code must retain the above copyright notice, this
  list of conditions and the following disclaimer.

* Redistributions in binary form must reproduce the above copyright notice,
  this list of conditions and the following disclaimer in the documentation
  and/or other materials provided with the distribution.

* Neither the name of the copyright holder nor the names of its
  contributors may be used to endorse or promote products derived from
  this software without specific prior written permission.

THIS SOFTWARE IS PROVIDED BY THE COPYRIGHT HOLDERS AND CONTRIBUTORS "AS IS"
AND ANY EXPRESS OR IMPLIED WARRANTIES, INCLUDING, BUT NOT LIMITED TO, THE
IMPLIED WARRANTIES OF MERCHANTABILITY AND FITNESS FOR A PARTICULAR PURPOSE ARE
DISCLAIMED. IN NO EVENT SHALL THE COPYRIGHT HOLDER OR CONTRIBUTORS BE LIABLE
FOR ANY DIRECT, INDIRECT, INCIDENTAL, SPECIAL, EXEMPLARY, OR CONSEQUENTIAL
DAMAGES (INCLUDING, BUT NOT LIMITED TO, PROCUREMENT OF SUBSTITUTE GOODS OR
SERVICES; LOSS OF USE, DATA, OR PROFITS; OR BUSINESS INTERRUPTION) HOWEVER
CAUSED AND ON ANY THEORY OF LIABILITY, WHETHER IN CONTRACT, STRICT LIABILITY,
OR TORT (INCLUDING NEGLIGENCE OR OTHERWISE) ARISING IN ANY WAY OUT OF THE USE
OF THIS SOFTWARE, EVEN IF ADVISED OF THE POSSIBILITY OF SUCH DAMAGE.

Author(s): David Fridovich-Keil ( dfk@eecs.berkeley.edu )
"""
################################################################################
#
# Fancy visualization class.
#
################################################################################

import numpy as np
import matplotlib.pyplot as plt
import matplotlib.patches as patches
from matplotlib import animation


class Visualizer(object):
    def __init__(self,
                 position_indices,
                 renderable_costs,
                 player_linestyles,
                 show_last_k=1,
                 fade_old=False,
                 plot_lims=None,
                 figure_number=1):
        """
        Construct from list of position indices and renderable cost functions.

        :param position_indices: list of tuples of position indices (1/player)
        :type position_indices: [(uint, uint)]
        :param renderable_costs: list of cost functions that support rendering
        :type renderable_costs: [Cost]
        :param player_linestyles: list of line styles (1 per player, e.g. ".-r")
        :type player_colors: [string]
        :param show_last_k: how many of last trajectories to plot (-1 shows all)
        :type show_last_k: int
        :param fade_old: flag for fading older trajectories
        :type fade_old: bool
        :param plot_lims: plot limits [xlim_low, xlim_high, ylim_low, ylim_high]
        :type plot_lims: [float, float, float, float]
        :param figure_number: which figure number to operate on
        :type figure_number: uint
        """
        self._position_indices = position_indices
        self._renderable_costs = renderable_costs
        self._player_linestyles = player_linestyles
        self._show_last_k = show_last_k
        self._fade_old = fade_old
        self._figure_number = figure_number
        self._plot_lims = plot_lims
        self._num_players = len(position_indices)

        # Store history as list of trajectories.
        # Each trajectory is a dictionary of lists of states and controls.
        self._iterations = []
        self._history = []

    def add_trajectory(self, iteration, traj):
        """
        Add a new trajectory to the history.

        :param iteration: which iteration is this
        :type iteration: uint
        :param traj: trajectory
        :type traj: {"xs": [np.array], "u1s": [np.array], "u2s": [np.array]}
        """
        self._iterations.append(iteration)
        self._history.append(traj)

    def plot(self):
        """ Plot everything. """
        plt.figure(self._figure_number)
        plt.rc("text", usetex=True)

        ax = plt.gca()
        ax.set_xlabel("$x(t)$")
        ax.set_ylabel("$y(t)$")

        if self._plot_lims is not None:
            ax.set_xlim(self._plot_lims[0], self._plot_lims[1])
            ax.set_ylim(self._plot_lims[2], self._plot_lims[3])

        ax.set_aspect("equal")

        # Render all costs.
        for cost in self._renderable_costs:
            cost.render(ax)

        # Plot the history of trajectories for each player.
        if self._show_last_k < 0 or self._show_last_k >= len(self._history):
            show_last_k = len(self._history)
        else:
            show_last_k = self._show_last_k

        plotted_iterations = []
        for kk in range(len(self._history) - show_last_k, len(self._history)):
            traj = self._history[kk]
<<<<<<< HEAD
            ii = self._iterations[kk]
            xs = [x[self._x_idx, 0] for x in traj["xs"]]
            ys = [x[self._y_idx, 0] for x in traj["xs"]]

            # Get the disturbance velocities.
            dist_scale = 1.
            dxs = [dist_scale * d[0, 0] for d in traj["u2s"]]
            dys = [dist_scale * d[1, 0] for d in traj["u2s"]]

            alpha = 1
            if fade_old:
                alpha = 1 - (len(self._history) - kk) / show_last_k

            iterations.append(ii)
            plt.plot(xs, ys, '.-b', label="Iteration " + str(ii), alpha=alpha, markersize=2)
            # plt.quiver(xs, ys, dxs, dys)
            # plt.scatter(xs, ys, marker='o', s=2)

        plt.title("ILQ solver solution (iterations {}-{})".format(iterations[0], iterations[-1]))

        # TODO: Plot velocity over time (e.g. could assign a color to each point in plot based
        #       on velocity)
        # TODO: Plot controls and distrbances.

        # plt.legend()

#        plt.figure(self._figure_number + 1)
#        for ii, traj in zip(self._iterations, self._history):
#            plt.plot([np.linalg.norm(u1) for u1 in traj["u1s"]], label=str(ii) + ": u1")

#        plt.legend()

#        plt.figure(self._figure_number + 2)
#        for ii, traj in zip(self._iterations, self._history):
#            plt.plot([np.linalg.norm(u2) for u2 in traj["u2s"]], label=str(ii) + ": u2")

#        plt.legend()
=======
            iteration = self._iterations[kk]
            plotted_iterations.append(iteration)

            alpha = 1.0
            if self._fade_old:
                alpha = 1.0 - float(len(self._history) - kk) / show_last_k

            for ii in range(self._num_players):
                x_idx, y_idx = self._position_indices[ii]
                xs = [x[x_idx, 0] for x in traj["xs"]]
                ys = [x[y_idx, 0] for x in traj["xs"]]
                plt.plot(xs, ys,
                         self._player_linestyles[ii],
                         label="Player {}, iteration {}".format(ii, iteration),
                         alpha=alpha,
                         markersize=2)

        plt.title("ILQ solver solution (iterations {}-{})".format(
            plotted_iterations[0], plotted_iterations[-1]))
>>>>>>> 3e4252e8
<|MERGE_RESOLUTION|>--- conflicted
+++ resolved
@@ -124,45 +124,6 @@
         plotted_iterations = []
         for kk in range(len(self._history) - show_last_k, len(self._history)):
             traj = self._history[kk]
-<<<<<<< HEAD
-            ii = self._iterations[kk]
-            xs = [x[self._x_idx, 0] for x in traj["xs"]]
-            ys = [x[self._y_idx, 0] for x in traj["xs"]]
-
-            # Get the disturbance velocities.
-            dist_scale = 1.
-            dxs = [dist_scale * d[0, 0] for d in traj["u2s"]]
-            dys = [dist_scale * d[1, 0] for d in traj["u2s"]]
-
-            alpha = 1
-            if fade_old:
-                alpha = 1 - (len(self._history) - kk) / show_last_k
-
-            iterations.append(ii)
-            plt.plot(xs, ys, '.-b', label="Iteration " + str(ii), alpha=alpha, markersize=2)
-            # plt.quiver(xs, ys, dxs, dys)
-            # plt.scatter(xs, ys, marker='o', s=2)
-
-        plt.title("ILQ solver solution (iterations {}-{})".format(iterations[0], iterations[-1]))
-
-        # TODO: Plot velocity over time (e.g. could assign a color to each point in plot based
-        #       on velocity)
-        # TODO: Plot controls and distrbances.
-
-        # plt.legend()
-
-#        plt.figure(self._figure_number + 1)
-#        for ii, traj in zip(self._iterations, self._history):
-#            plt.plot([np.linalg.norm(u1) for u1 in traj["u1s"]], label=str(ii) + ": u1")
-
-#        plt.legend()
-
-#        plt.figure(self._figure_number + 2)
-#        for ii, traj in zip(self._iterations, self._history):
-#            plt.plot([np.linalg.norm(u2) for u2 in traj["u2s"]], label=str(ii) + ": u2")
-
-#        plt.legend()
-=======
             iteration = self._iterations[kk]
             plotted_iterations.append(iteration)
 
@@ -181,5 +142,4 @@
                          markersize=2)
 
         plt.title("ILQ solver solution (iterations {}-{})".format(
-            plotted_iterations[0], plotted_iterations[-1]))
->>>>>>> 3e4252e8
+            plotted_iterations[0], plotted_iterations[-1]))