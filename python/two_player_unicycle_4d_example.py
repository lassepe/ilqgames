--- conflicted
+++ resolved
@@ -57,12 +57,8 @@
 TIME_HORIZON = 10.0   # s
 TIME_RESOLUTION = 0.1 # s
 HORIZON_STEPS = int(TIME_HORIZON / TIME_RESOLUTION)
-<<<<<<< HEAD
 LOG_DIRECTORY = "./logs/two_player_zero_sum/"
-=======
-LOG_DIRECTORY = './logs/two_player_zero_sum/'
 MAX_V = 15.0 # m/s
->>>>>>> 571c7390
 
 # Create dynamics.
 dynamics = TwoPlayerUnicycle4D(T=TIME_RESOLUTION)
@@ -111,8 +107,6 @@
 dvx_cost = QuadraticCost(dimension=0, origin=0, name="dvx_cost")
 dvy_cost = QuadraticCost(dimension=1, origin=0, name="dvy_cost")
 
-<<<<<<< HEAD
-=======
 # Add light quadratic around original values for theta/v.
 v_cost_upper = SemiquadraticCost(
     dimension=3, threshold=MAX_V, oriented_right=True, name="v_cost_upper")
@@ -122,21 +116,11 @@
 OBSTACLE_WEIGHT = 100.0
 GOAL_WEIGHT = 1.0
 
->>>>>>> 571c7390
 # Build up total costs for both players. This is basically a zero-sum game.
 player1_cost = PlayerCost()
 player1_cost.add_cost(goal_cost, "x", -GOAL_WEIGHT)
 for cost in obstacle_costs:
-<<<<<<< HEAD
-    player1_cost.add_cost(cost, "x", 5.0)
-
-player1_cost.add_cost(w_cost_upper, 0, 10.0)
-player1_cost.add_cost(w_cost_lower, 0, 10.0)
-player1_cost.add_cost(a_cost_upper, 0, 10.0)
-player1_cost.add_cost(a_cost_lower, 0, 10.0)
-=======
     player1_cost.add_cost(cost, "x", OBSTACLE_WEIGHT)
->>>>>>> 571c7390
 
 player1_cost.add_cost(v_cost_upper, "x", 20.0)
 player1_cost.add_cost(v_cost_lower, "x", 20.0)
@@ -146,16 +130,7 @@
 player2_cost = PlayerCost()
 player2_cost.add_cost(goal_cost, "x", GOAL_WEIGHT)
 for cost in obstacle_costs:
-<<<<<<< HEAD
-    player2_cost.add_cost(cost, "x", -5.0)
-
-player2_cost.add_cost(dvx_cost_upper, 1, 10.0)
-player2_cost.add_cost(dvx_cost_lower, 1, 10.0)
-player2_cost.add_cost(dvy_cost_upper, 1, 10.0)
-player2_cost.add_cost(dvy_cost_lower, 1, 10.0)
-=======
     player2_cost.add_cost(cost, "x", -OBSTACLE_WEIGHT)
->>>>>>> 571c7390
 
 player2_cost.add_cost(v_cost_upper, "x", -20.0)
 player2_cost.add_cost(v_cost_lower, "x", -20.0)
