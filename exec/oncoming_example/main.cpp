--- conflicted
+++ resolved
@@ -114,12 +114,9 @@
   params.trust_region_size = FLAGS_trust_region_size;
   params.initial_alpha_scaling = FLAGS_initial_alpha_scaling;
   params.convergence_tolerance = FLAGS_convergence_tolerance;
-<<<<<<< HEAD
+
   auto problem = std::make_shared<ilqgames::OncomingExample>(params, scenario);
-=======
-  auto problem =
-      std::make_shared<ilqgames::OncomingExample>(params, FLAGS_scenario);
->>>>>>> f137e47d
+
 
   // Solve the game.
   const auto start = std::chrono::system_clock::now();
